--- conflicted
+++ resolved
@@ -52,8 +52,6 @@
     "wpa_cli",
 ]
 
-<<<<<<< HEAD
-
 def check_tools():
     # are the required tools installed?
     for tool in __tools:
@@ -61,19 +59,6 @@
             print(f"It looks like you do not have {tool} installed.")
             print("Please install using your distro's package manager.")
             sys.exit(signal.SIGABRT)
-=======
-is_wpa_cli_present = True
-
-# are the required tools installed?
-for tool in __tools:
-    if shutil.which(tool) is None:
-        print(f"It looks like you do not have {tool} installed.")
-        print("Please install using your distro's package manager.")
-        if tool is "wpa_cli":
-            is_wpa_cli_present = False
-            continue
-        sys.exit(signal.SIGABRT)
->>>>>>> af871dc1
 
 
 # app imports
